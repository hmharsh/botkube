--- conflicted
+++ resolved
@@ -48,12 +48,11 @@
 	AllowedEventKindsMap map[EventKind]bool
 	// AllowedUpdateEventsMap is a map of resource and namespace to updateconfig
 	AllowedUpdateEventsMap map[KindNS]config.UpdateSetting
-	// AllowedKubectlResourceMap is map of allowed resources with kubectl command
-	AllowedKubectlResourceMap map[string]bool
+
+	// KindResourceMap contains resource name to kind mapping
 	// AllowedKubectlVerbMap is map of allowed verb with kubectl command
 	AllowedKubectlVerbMap map[string]bool
-	// KindResourceMap contains resource name to kind mapping
-	KindResourceMap map[string]string
+	KindResourceMap       map[string]string
 	// ShortnameResourceMap contains resource name to short name mapping
 	ShortnameResourceMap map[string]string
 	// KubeClient is a global kubernetes client to communicate to apiserver
@@ -100,16 +99,7 @@
 }
 
 // InitInformerMap initializes helper maps to filter events
-<<<<<<< HEAD
-func InitInformerMap() {
-	conf, err := config.New()
-	if err != nil {
-		log.Fatal(fmt.Sprintf("Error in loading configuration. Error:%s", err.Error()))
-	}
-
-=======
 func InitInformerMap(conf *config.Config) {
->>>>>>> 51f0f3d2
 	// Get resync period
 	rsyncTimeStr, ok := os.LookupEnv("INFORMERS_RESYNC_PERIOD")
 	if !ok {
@@ -442,12 +432,9 @@
 	}
 	KindResourceMap = make(map[string]string)
 	ShortnameResourceMap = make(map[string]string)
-	AllowedKubectlResourceMap = make(map[string]bool)
+
 	AllowedKubectlVerbMap = make(map[string]bool)
 
-	for _, r := range conf.Settings.Kubectl.Commands.Resources {
-		AllowedKubectlResourceMap[r] = true
-	}
 	for _, r := range conf.Settings.Kubectl.Commands.Verbs {
 		AllowedKubectlVerbMap[r] = true
 	}
@@ -469,7 +456,6 @@
 			}
 		}
 	}
-	log.Infof("AllowedKubectlResourceMap - %+v", AllowedKubectlResourceMap)
 	log.Infof("AllowedKubectlVerbMap - %+v", AllowedKubectlVerbMap)
 	log.Infof("KindResourceMap - %+v", KindResourceMap)
 	log.Infof("ShortnameResourceMap - %+v", ShortnameResourceMap)
@@ -480,7 +466,7 @@
 	r, _ := regexp.Compile(`--cluster-name[=|' ']([^\s]*)`)
 	//this gives 2 match with cluster name and without
 	matchedArray := r.FindStringSubmatch(cmd)
-	var s string
+	s := ""
 	if len(matchedArray) >= 2 {
 		s = matchedArray[1]
 	}
@@ -490,9 +476,28 @@
 // Contains tells whether a contains x.
 func Contains(a []string, x string) bool {
 	for _, n := range a {
-		if x == n {
+		if strings.ToLower(x) == strings.ToLower(n) {
 			return true
 		}
 	}
 	return false
+}
+
+func GetAllChannels(accessBindings *[]config.AccessBinding) []string {
+	allChannels := []string{}
+	for _, accessBind := range *accessBindings {
+		allChannels = append(allChannels, accessBind.ChannelName)
+	}
+	return allChannels
+}
+
+func FormatProfile(profile *string) error {
+	profileValue := *profile
+	// Remove the last two default key value from the each profile value (Kubectl struct)
+	eliminate1 := `defaultnamespace: ""`
+	eliminate2 := `restrictAccess: false`
+	profileValue = strings.ReplaceAll(profileValue, eliminate1, "")
+	profileValue = strings.ReplaceAll(profileValue, eliminate2, "")
+	*profile = profileValue
+	return nil
 }