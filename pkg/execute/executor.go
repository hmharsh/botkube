--- conflicted
+++ resolved
@@ -36,35 +36,24 @@
 	"github.com/infracloudio/botkube/pkg/utils"
 )
 
-<<<<<<< HEAD
-var validNotifierCommand = map[string]bool{
-	"notifier": true,
-}
-
-var validPingCommand = map[string]bool{
-	"ping": true,
-}
-
-var validVersionCommand = map[string]bool{
-	"version": true,
-}
-
-var validFilterCommand = map[string]bool{
-	"filters": true,
-}
-=======
 var (
 	validNotifierCommand = map[string]bool{
 		"notifier": true,
 	}
+
 	validPingCommand = map[string]bool{
 		"ping": true,
 	}
+
 	validVersionCommand = map[string]bool{
 		"version": true,
 	}
+
 	validFilterCommand = map[string]bool{
 		"filters": true,
+	}
+	validProfileCommand = map[string]bool{
+		"profile": true,
 	}
 	validDebugCommands = map[string]bool{
 		"exec":         true,
@@ -77,7 +66,6 @@
 		"drain":        true,
 		"uncordon":     true,
 	}
->>>>>>> 51f0f3d2
 
 	kubectlBinary = "/usr/local/bin/kubectl"
 )
@@ -85,12 +73,14 @@
 const (
 	notifierStartMsg   = "Brace yourselves, notifications are coming from cluster '%s'."
 	notifierStopMsg    = "Sure! I won't send you notifications from cluster '%s' anymore."
-	unsupportedCmdMsg  = "Command not supported. Please run /botkubehelp to see supported commands."
+	unsupportedCmdMsg  = "Command not supported or you don't have access to run this command. Please run /botkubehelp to see supported commands."
 	incompleteCmdMsg   = "You missed to pass options for the command or you don't have access to run this command. Please run /botkubehelp to see command options."
-	kubectlDisabledMsg = "Sorry, the admin hasn't given me the permission to execute kubectl command on cluster '%s'."
+	kubectlDisabledMsg = "Sorry, the admin hasn't given me the permission to execute kubectl command"
 	filterNameMissing  = "You forgot to pass filter name. Please pass one of the following valid filters:\n\n%s"
 	filterEnabled      = "I have enabled '%s' filter on '%s' cluster."
 	filterDisabled     = "Done. I won't run '%s' filter on '%s' cluster."
+	getProfileMessage  = "Selected Profile for channel %s is '%s' on '%s' cluster ."
+	oldConfigVersion   = "Unable to read access_config.yaml You might be using the older structure of configuration which by default support only one profile, called 'BOTKUBE ADMIN'"
 )
 
 // Executor is an interface for processes to execute commands
@@ -107,6 +97,7 @@
 	Profile          config.Profile
 	IsAuthChannel    bool
 	DefaultNamespace string
+	ChannelName      string
 }
 
 // CommandRunner is an interface to run bash commands
@@ -129,16 +120,33 @@
 	return string(action)
 }
 
+// ProfileAction creates custom type for notifier actions
+type ProfileAction string
+
+// Defines constants for notifier actions
+const (
+	ProfileGet        ProfileAction = "get"
+	ProfileList       ProfileAction = "list"
+	ProfileShowConfig ProfileAction = "showconfig"
+)
+
+func (action ProfileAction) String() string {
+	return string(action)
+}
+
 // CommandFlags creates custom type for flags in botkube
 type CommandFlags string
 
 // Defines botkube flags
 const (
-	ClusterFlag    CommandFlags = "--cluster-name"
-	FollowFlag     CommandFlags = "--follow"
-	AbbrFollowFlag CommandFlags = "-f"
-	WatchFlag      CommandFlags = "--watch"
-	AbbrWatchFlag  CommandFlags = "-w"
+	ClusterFlag       CommandFlags = "--cluster-name"
+	AllNameSpaces     CommandFlags = "--all-namespaces"
+	FollowFlag        CommandFlags = "--follow"
+	AbbrFollowFlag    CommandFlags = "-f"
+	WatchFlag         CommandFlags = "--watch"
+	AbbrWatchFlag     CommandFlags = "-w"
+	NameSpaceFlag     CommandFlags = "--namespace"
+	AbbrNameSpaceFlag CommandFlags = "-n"
 )
 
 func (flag CommandFlags) String() string {
@@ -160,12 +168,7 @@
 }
 
 // NewDefaultExecutor returns new Executor object
-<<<<<<< HEAD
-func NewDefaultExecutor(msg string, allowkubectl bool, restrictAccess bool, defaultNamespace string, clusterName string, Profile config.Profile, isAuthChannel bool) Executor {
-=======
-func NewDefaultExecutor(msg string, allowkubectl, restrictAccess bool, defaultNamespace,
-	clusterName, channelName string, isAuthChannel bool) Executor {
->>>>>>> 51f0f3d2
+func NewDefaultExecutor(msg string, allowkubectl, restrictAccess bool, defaultNamespace, clusterName string, Profile config.Profile, isAuthChannel bool, channelName string) Executor {
 	return &DefaultExecutor{
 		Message:          msg,
 		AllowKubectl:     allowkubectl,
@@ -174,45 +177,28 @@
 		Profile:          Profile,
 		IsAuthChannel:    isAuthChannel,
 		DefaultNamespace: defaultNamespace,
+		ChannelName:      channelName,
 	}
 }
 
 // Execute executes commands and returns output
 func (e *DefaultExecutor) Execute() string {
 	args := strings.Fields(e.Message)
-<<<<<<< HEAD
-	// authorizeCommandByProfile check if the command is authorized kubectl command
+	// authorizeCommandByProfile check if the command is and authorized kubectl command
 	if authorizeCommandByProfile(e.Profile, args) {
+		// Check if command should execute on not
 		isClusterNamePresent := strings.Contains(e.Message, "--cluster-name")
-		if !e.AllowKubectl {
+		if !e.AllowKubectl || !e.Profile.Kubectl.Enabled {
 			if isClusterNamePresent && e.ClusterName == utils.GetClusterNameFromKubectlCmd(e.Message) {
-				return fmt.Sprintf(kubectlDisabledMsg, e.ClusterName)
-=======
-
-	if len(args) >= 2 && utils.AllowedKubectlVerbMap[args[0]] {
-		if validDebugCommands[args[0]] || // Don't check for resource if is a valid debug command
-			utils.AllowedKubectlResourceMap[args[1]] || // Check if allowed resource
-			utils.AllowedKubectlResourceMap[utils.KindResourceMap[strings.ToLower(args[1])]] || // Check if matches with kind name
-			utils.AllowedKubectlResourceMap[utils.ShortnameResourceMap[strings.ToLower(args[1])]] { // Check if matches with short name
-			isClusterNamePresent := strings.Contains(e.Message, "--cluster-name")
-			if !e.AllowKubectl {
-				if isClusterNamePresent && e.ClusterName == utils.GetClusterNameFromKubectlCmd(e.Message) {
-					return fmt.Sprintf(kubectlDisabledMsg, e.ClusterName)
-				}
-				return ""
->>>>>>> 51f0f3d2
+				return fmt.Sprintf("%v in cluster: %v", kubectlDisabledMsg, e.ClusterName)
 			}
-
-			if e.RestrictAccess && !e.IsAuthChannel && isClusterNamePresent {
-				return ""
-			}
-			return runKubectlCommand(args, e.ClusterName, e.DefaultNamespace, e.IsAuthChannel)
-		}
-<<<<<<< HEAD
-
-		return runKubectlCommand(args, e.ClusterName, e.DefaultNamespace, e.IsAuthChannel)
-=======
->>>>>>> 51f0f3d2
+			return fmt.Sprintf("%v", kubectlDisabledMsg)
+		}
+		if e.RestrictAccess && !e.IsAuthChannel && isClusterNamePresent {
+			return ""
+		}
+
+		return runKubectlCommand(args, e.Profile, e.ClusterName, e.DefaultNamespace, e.IsAuthChannel)
 	}
 
 	if validNotifierCommand[args[0]] {
@@ -231,6 +217,9 @@
 	// Check if filter command
 	if validFilterCommand[args[0]] {
 		return runFilterCommand(args, e.ClusterName, e.IsAuthChannel)
+	}
+	if validProfileCommand[args[0]] {
+		return runProfileCommand(args, e.ClusterName, e.IsAuthChannel, e.Profile, e.ChannelName)
 	}
 	if e.IsAuthChannel {
 		return unsupportedCmdMsg
@@ -252,9 +241,8 @@
 	})
 }
 
-func runKubectlCommand(args []string, clusterName, defaultNamespace string, isAuthChannel bool) string {
-
-	// run commands in namespace specified under Config.Settings.DefaultNamespace field
+func runKubectlCommand(args []string, Profile config.Profile, clusterName, defaultNamespace string, isAuthChannel bool) string {
+	// Run commands in namespace specified under Config.Settings.DefaultNamespace field
 	if len(defaultNamespace) != 0 {
 		args = append([]string{"-n", defaultNamespace}, utils.DeleteDoubleWhiteSpace(args)...)
 	}
@@ -273,6 +261,23 @@
 		if arg == AbbrWatchFlag.String() || strings.HasPrefix(arg, WatchFlag.String()) {
 			continue
 		}
+
+		// Disable --all-namespaces flag
+		if arg == AllNameSpaces.String() {
+			return ""
+		}
+
+		if arg == AbbrNameSpaceFlag.String() || strings.HasPrefix(arg, NameSpaceFlag.String()) {
+			// Check if next agrument or value of namespace is provided or not
+			if index == len(args)-1 {
+				return ""
+			}
+			// Check if the channel is authorized to run commands on the requested namsepaces
+			if !utils.Contains(Profile.Namespaces, trimQuotes(args[index+1])) {
+				return ""
+			}
+		}
+
 		// Check --cluster-name flag
 		if strings.HasPrefix(arg, ClusterFlag.String()) {
 			// Check if flag value in current or next argument and compare with config.settings.clustername
@@ -298,7 +303,7 @@
 	runner := NewCommandRunner(kubectlBinary, finalArgs)
 	out, err := runner.Run()
 	if err != nil {
-		log.Error("Error in executing kubectl command: ", err)
+		log.Error("log.Error in executing kubectl command: ", err)
 		return fmt.Sprintf("Cluster: %s\n%s", clusterName, out+err.Error())
 	}
 	return fmt.Sprintf("Cluster: %s\n%s", clusterName, out)
@@ -346,7 +351,6 @@
 	if len(args) < 2 {
 		return incompleteCmdMsg
 	}
-
 	switch args[1] {
 	case FilterList.String():
 		log.Debug("List filters")
@@ -373,6 +377,51 @@
 			return err.Error()
 		}
 		return fmt.Sprintf(filterDisabled, args[2], clusterName)
+	}
+	return printDefaultMsg()
+}
+func runProfileCommand(args []string, clusterName string, isAuthChannel bool, Profile config.Profile, channelName string) string {
+	if isAuthChannel == false {
+		return ""
+	}
+	if len(args) < 2 {
+		return incompleteCmdMsg
+	}
+	switch args[1] {
+	case ProfileGet.String():
+		log.Info("Get Profile")
+		return fmt.Sprintf(getProfileMessage, channelName, Profile.Name, clusterName)
+
+	case ProfileList.String():
+		log.Info("List all Profiles")
+		list, err := config.GetAllProfiles()
+		if err != nil {
+			log.Error("Unable load all profile Information")
+			return oldConfigVersion
+		}
+		allProfileList, err := yaml.Marshal(list)
+		allProfileListString := string(allProfileList)
+		err = utils.FormatProfile(&allProfileListString)
+		if err != nil {
+			log.Error("Failed in formatting profileConfigString")
+		}
+		if err != nil {
+			log.Fatal("Unable to marshal All profile list")
+		}
+		return fmt.Sprintf("Showing all profiles  \n\n%s", allProfileListString)
+
+	case ProfileShowConfig.String():
+		log.Info("Get selected Profile config")
+		profileConfig, err := yaml.Marshal(Profile.Kubectl)
+		if err != nil {
+			log.Fatal("Unable to marshal Profile config")
+		}
+		profileConfigString := string(profileConfig)
+		err = utils.FormatProfile(&profileConfigString)
+		if err != nil {
+			log.Error("Failed in formatting profileConfigString")
+		}
+		return fmt.Sprintf("Showing config for selected Profile %s \n\n%s", Profile.Name, profileConfigString)
 	}
 	return printDefaultMsg()
 }
@@ -382,12 +431,10 @@
 func makeFiltersList() string {
 	buf := new(bytes.Buffer)
 	w := tabwriter.NewWriter(buf, 5, 0, 1, ' ', 0)
-
 	fmt.Fprintln(w, "FILTER\tENABLED\tDESCRIPTION")
 	for k, v := range filterengine.DefaultFilterEngine.ShowFilters() {
 		fmt.Fprintf(w, "%s\t%v\t%s\n", reflect.TypeOf(k).Name(), v, k.Describe())
 	}
-
 	w.Flush()
 	return buf.String()
 }
@@ -401,7 +448,6 @@
 		log.Warn(fmt.Sprintf("Failed to get Kubernetes version: %s", err.Error()))
 		k8sVersion = "Server Version: Unknown\n"
 	}
-
 	botkubeVersion := os.Getenv("BOTKUBE_VERSION")
 	if len(botkubeVersion) == 0 {
 		botkubeVersion = "Unknown"
@@ -446,25 +492,28 @@
 		return configYaml, err
 	}
 	configYaml = string(b)
-
 	return configYaml, nil
 }
 
-// authorizeCommandByProfile function check if channel has permission to run the specific command or not based on access rules defined in corresponding profile
+// authorizeCommandByProfile function check if channel has permission to run the specific command or not
+// based on access rules defined in corresponding profile resources and verbs
+// namespace from profile will be chacked later in runKubectlCommand
 func authorizeCommandByProfile(Profile config.Profile, args []string) bool {
 	authorizedCommand := false
-
-	if len(args) >= 1 {
+	if len(args) >= 2 {
+		// check for allowed kubectl verb
 		allowedOperations := Profile.Kubectl.Commands.Verbs
 		if authorizedCommand = utils.Contains(allowedOperations, args[0]); !authorizedCommand {
 			return false
 		}
-	}
-	if len(args) >= 2 {
-		allowedResources := Profile.Kubectl.Commands.Resources
-		if authorizedCommand = utils.Contains(allowedResources, args[1]); !authorizedCommand {
-			return false
-		}
+
+		if validDebugCommands[args[0]] || // Don't check for resource if is a valid debug command
+		Profile.AllowedKubectlResourceMap[args[1]] || // Check if allowed resource
+		Profile.AllowedKubectlResourceMap[utils.KindResourceMap[strings.ToLower(args[1])]] || // Check if matches with kind name
+		Profile.AllowedKubectlResourceMap[utils.ShortnameResourceMap[strings.ToLower(args[1])]] { // Check if matches with short name
+			return true
+		}
+		return false
 	}
 	return authorizedCommand
 }