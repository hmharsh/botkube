// Copyright (c) 2019 InfraCloud Technologies
//
// Permission is hereby granted, free of charge, to any person obtaining a copy of
// this software and associated documentation files (the "Software"), to deal in
// the Software without restriction, including without limitation the rights to
// use, copy, modify, merge, publish, distribute, sublicense, and/or sell copies of
// the Software, and to permit persons to whom the Software is furnished to do so,
// subject to the following conditions:
//
// The above copyright notice and this permission notice shall be included in all
// copies or substantial portions of the Software.
//
// THE SOFTWARE IS PROVIDED "AS IS", WITHOUT WARRANTY OF ANY KIND, EXPRESS OR
// IMPLIED, INCLUDING BUT NOT LIMITED TO THE WARRANTIES OF MERCHANTABILITY, FITNESS
// FOR A PARTICULAR PURPOSE AND NONINFRINGEMENT. IN NO EVENT SHALL THE AUTHORS OR
// COPYRIGHT HOLDERS BE LIABLE FOR ANY CLAIM, DAMAGES OR OTHER LIABILITY, WHETHER
// IN AN ACTION OF CONTRACT, TORT OR OTHERWISE, ARISING FROM, OUT OF OR IN
// CONNECTION WITH THE SOFTWARE OR THE USE OR OTHER DEALINGS IN THE SOFTWARE.

package config

import (
	"errors"
	"io/ioutil"
	"os"
	"path/filepath"

	"gopkg.in/yaml.v2"
)

const (
	// CreateEvent when resource is created
	CreateEvent EventType = "create"
	// UpdateEvent when resource is updated
	UpdateEvent EventType = "update"
	// DeleteEvent when resource deleted
	DeleteEvent EventType = "delete"
	// ErrorEvent on errors in resources
	ErrorEvent EventType = "error"
	// WarningEvent for warning events
	WarningEvent EventType = "warning"
	// NormalEvent for Normal events
	NormalEvent EventType = "normal"
	// InfoEvent for insignificant Info events
	InfoEvent EventType = "info"
	// AllEvent to watch all events
	AllEvent EventType = "all"
	// ShortNotify is the Default NotifType
	ShortNotify NotifType = "short"
	// LongNotify for short events notification
	LongNotify NotifType = "long"
)

// EventType to watch
type EventType string

// ResourceConfigFileName is a name of botkube resource configuration file
var ResourceConfigFileName = "resource_config.yaml"

// CommunicationConfigFileName is a name of botkube communication configuration file
var CommunicationConfigFileName = "comm_config.yaml"

// AccessConfigFileName is a name of botkube profile configuration file
var AccessConfigFileName = "access_config.yaml"

// Notify flag to toggle event notification
var Notify = true

// NotifType to change notification type
type NotifType string

// Config structure of configuration yaml file
type Config struct {
	Resources       []Resource
	Recommendations bool
	Communications  Communications
	Settings        Settings
}

// Resource contains resources to watch
type Resource struct {
	Name          string
	Namespaces    Namespaces
	Events        []EventType
	UpdateSetting UpdateSetting `yaml:"updateSetting"`
}

//UpdateSetting struct defines updateEvent fields specification
type UpdateSetting struct {
	Fields      []string
	IncludeDiff bool `yaml:"includeDiff"`
}

// Namespaces contains namespaces to include and ignore
// Include contains a list of namespaces to be watched,
//  - "all" to watch all the namespaces
// Ignore contains a list of namespaces to be ignored when all namespaces are included
// It is an optional (omitempty) field which is tandem with Include [all]
// example : include [all], ignore [x,y,z]
type Namespaces struct {
	Include []string
	Ignore  []string `yaml:",omitempty"`
}

// Communications channels to send events to
type Communications struct {
	Slack         Slack
	ElasticSearch ElasticSearch
	Mattermost    Mattermost
	Webhook       Webhook
}

// Slack configuration to authentication and send notifications
type Slack struct {
	Enabled        bool
	NotifType      NotifType `yaml:",omitempty"`
	Token          string    `yaml:",omitempty"`
	Accessbindings []Accessbinding
}

// Accessbinding maps channel to profile
type Accessbinding struct {
	ChannelName  string
	ProfileName  string `yaml:"profile"`
	ProfileValue Profile
}

// Profile defines access limititation for a specific channel
type Profile struct {
	Name       string
	Namespaces []string `yaml:"namespaces"`
	Kubectl    Kubectl
}

// AllProfiles contain all defined profiles
type AllProfiles struct {
	Profiles []Profile
}

// getProfile will return specific profile out of all defined profiles based on supplied profile name
func (all AllProfiles) getProfile(profileName string) (Profile, error) {
	p := Profile{}
	for _, profile := range all.Profiles {
		if profile.Name == profileName {
			p = profile
			return p, nil
		}
	}
	return p, errors.New("Selected profile not found in the provided profiles")
}

// ElasticSearch config auth settings
type ElasticSearch struct {
	Enabled  bool
	Username string
	Password string `yaml:",omitempty"`
	Server   string
	Index    Index
}

// Index settings for ELS
type Index struct {
	Name     string
	Type     string
	Shards   int
	Replicas int
}

// Mattermost configuration to authentication and send notifications
type Mattermost struct {
	Enabled        bool
	URL            string
	Token          string
	Team           string
	NotifType      NotifType `yaml:",omitempty"`
	Accessbindings []Accessbinding
}

// Webhook configuration to send notifications
type Webhook struct {
	Enabled bool
	URL     string
}

// Kubectl configuration for executing commands inside cluster
type Kubectl struct {
	Enabled          bool
	Commands         Commands
	DefaultNamespace string
	RestrictAccess   bool `yaml:"restrictAccess"`
}

<<<<<<< HEAD
// Commands map type of kubectl command to allow
=======
// Commands allowed in bot
>>>>>>> 51f0f3d2
type Commands struct {
	Verbs     []string
	Resources []string
}

// Settings for multicluster support
type Settings struct {
	ClusterName     string
	Kubectl         Kubectl
	ConfigWatcher   bool
	UpgradeNotifier bool `yaml:"upgradeNotifier"`
}

func (eventType EventType) String() string {
	return string(eventType)
}

// New returns new Config
func New() (*Config, error) {
	c := &Config{}
	configPath := os.Getenv("CONFIG_PATH")
	resourceConfigFilePath := filepath.Join(configPath, ResourceConfigFileName)
	resourceConfigFile, err := os.Open(resourceConfigFilePath)
	defer resourceConfigFile.Close()
	if err != nil {
		return c, err
	}

	b, err := ioutil.ReadAll(resourceConfigFile)
	if err != nil {
		return c, err
	}

	if len(b) != 0 {
		err = yaml.Unmarshal(b, c)
		if err != nil {
			return c, err
		}
	}

	communicationConfigFilePath := filepath.Join(configPath, CommunicationConfigFileName)
	communicationConfigFile, err := os.Open(communicationConfigFilePath)
	defer communicationConfigFile.Close()
	if err != nil {
		return c, err
	}

	b, err = ioutil.ReadAll(communicationConfigFile)
	if err != nil {
		return c, err
	}

	if len(b) != 0 {
		err = yaml.Unmarshal(b, c)
		if err != nil {
			return c, err
		}
	}

	accessConfigFilePath := filepath.Join(configPath, AccessConfigFileName)
	accessConfigFile, err := os.Open(accessConfigFilePath)
	defer accessConfigFile.Close()
	if err != nil {
		return c, err
	}

	b, err = ioutil.ReadAll(accessConfigFile)
	if err != nil {
		return c, err
	}
	profiles := &AllProfiles{}
	if len(b) != 0 {
		err = yaml.Unmarshal(b, profiles)
		if err != nil {
			return c, err
		}
	}
	// Map right profile's value with config: For slack
	for i, AccessBind := range c.Communications.Slack.Accessbindings {
		c.Communications.Slack.Accessbindings[i].ProfileValue, err = profiles.getProfile(AccessBind.ProfileName)
		if err != nil {
			return c, err
		}
	}

	// Map right profile's value with config: For mattermost
	for i, AccessBind := range c.Communications.Mattermost.Accessbindings {
		c.Communications.Mattermost.Accessbindings[i].ProfileValue, err = profiles.getProfile(AccessBind.ProfileName)
		if err != nil {
			return c, err
		}
	}

	return c, nil
}<|MERGE_RESOLUTION|>--- conflicted
+++ resolved
@@ -25,6 +25,7 @@
 	"os"
 	"path/filepath"
 
+	"github.com/infracloudio/botkube/pkg/log"
 	"gopkg.in/yaml.v2"
 )
 
@@ -113,23 +114,25 @@
 // Slack configuration to authentication and send notifications
 type Slack struct {
 	Enabled        bool
-	NotifType      NotifType `yaml:",omitempty"`
-	Token          string    `yaml:",omitempty"`
-	Accessbindings []Accessbinding
-}
-
-// Accessbinding maps channel to profile
-type Accessbinding struct {
-	ChannelName  string
+	Channel        string
+	NotifType      NotifType       `yaml:",omitempty"`
+	Token          string          `yaml:",omitempty"`
+	AccessBindings []AccessBinding `yaml:"accessBindings"`
+}
+
+// AccessBinding maps channel to profile
+type AccessBinding struct {
+	ChannelName  string `yaml:"channelName"`
 	ProfileName  string `yaml:"profile"`
 	ProfileValue Profile
 }
 
 // Profile defines access limititation for a specific channel
 type Profile struct {
-	Name       string
-	Namespaces []string `yaml:"namespaces"`
-	Kubectl    Kubectl
+	Name                       string
+	Namespaces                 []string `yaml:"namespaces"`
+	Kubectl                    Kubectl
+	AllowedKubectlResourceMap  map[string]bool
 }
 
 // AllProfiles contain all defined profiles
@@ -137,12 +140,17 @@
 	Profiles []Profile
 }
 
-// getProfile will return specific profile out of all defined profiles based on supplied profile name
+// getProfile will return specific profile out of all defined profiles based on supplied profile name including correct value of AllowedKubectlResourceMap
 func (all AllProfiles) getProfile(profileName string) (Profile, error) {
 	p := Profile{}
 	for _, profile := range all.Profiles {
 		if profile.Name == profileName {
-			p = profile
+			allowedKubectlResourceMap := make(map[string]bool)
+			for _, r := range profile.Kubectl.Commands.Resources {
+				allowedKubectlResourceMap[r] = true
+			}
+			profile.AllowedKubectlResourceMap = allowedKubectlResourceMap
+      p = profile
 			return p, nil
 		}
 	}
@@ -169,11 +177,12 @@
 // Mattermost configuration to authentication and send notifications
 type Mattermost struct {
 	Enabled        bool
+	Channel        string
 	URL            string
 	Token          string
 	Team           string
-	NotifType      NotifType `yaml:",omitempty"`
-	Accessbindings []Accessbinding
+	NotifType      NotifType       `yaml:",omitempty"`
+	AccessBindings []AccessBinding `yaml:"accessBindings"`
 }
 
 // Webhook configuration to send notifications
@@ -186,15 +195,11 @@
 type Kubectl struct {
 	Enabled          bool
 	Commands         Commands
-	DefaultNamespace string
-	RestrictAccess   bool `yaml:"restrictAccess"`
-}
-
-<<<<<<< HEAD
-// Commands map type of kubectl command to allow
-=======
+	DefaultNamespace string `yaml:"defaultNamespace"`
+	RestrictAccess   bool   `yaml:"restrictAccess"`
+}
+
 // Commands allowed in bot
->>>>>>> 51f0f3d2
 type Commands struct {
 	Verbs     []string
 	Resources []string
@@ -210,6 +215,21 @@
 
 func (eventType EventType) String() string {
 	return string(eventType)
+}
+
+// DefaultAccessBindings returns the default value of of single lenght AccessBindings by channel name
+func DefaultAccessBindings(channel string, kubectlValue Kubectl) *[]AccessBinding {
+	defaultValue := []AccessBinding{}
+	profileValue := *new(Profile)
+	profileValue.Name = "BOTKUBE_ADMIN"
+	profileValue.Namespaces = []string{"default", "kube-system"}
+	profileValue.Kubectl = kubectlValue
+	accessBindingValue := new(AccessBinding)
+	accessBindingValue.ChannelName = channel
+	accessBindingValue.ProfileName = "BOTKUBE_ADMIN"
+	accessBindingValue.ProfileValue = profileValue //{Name: "BOTKUBE_ADMIN", Namespaces: [kube-system],Kubectl: new(Kubectl)}
+	defaultValue = append(defaultValue, *accessBindingValue)
+	return &defaultValue
 }
 
 // New returns new Config
@@ -253,12 +273,30 @@
 			return c, err
 		}
 	}
-
 	accessConfigFilePath := filepath.Join(configPath, AccessConfigFileName)
 	accessConfigFile, err := os.Open(accessConfigFilePath)
 	defer accessConfigFile.Close()
 	if err != nil {
-		return c, err
+		log.Infof("AccessConfig file not found")
+
+		if (c.Communications.Slack.Enabled && c.Communications.Slack.Channel != "") || (c.Communications.Mattermost.Enabled && c.Communications.Mattermost.Channel != "") {
+			log.Warn("Configuration provided as used in older version of botkube")
+			log.Warn("Check the updated configuration at: https://www.botkube.io/configuration/")
+			log.Warn("setting default profile values to proceed")
+
+			if c.Communications.Slack.Enabled {
+				c.Communications.Slack.AccessBindings = *DefaultAccessBindings(c.Communications.Slack.Channel, c.Settings.Kubectl)
+			}
+			if c.Communications.Mattermost.Enabled {
+				c.Communications.Mattermost.AccessBindings = *DefaultAccessBindings(c.Communications.Mattermost.Channel, c.Settings.Kubectl)
+			}
+
+			return c, nil
+		} else if !c.Communications.Slack.Enabled && !c.Communications.Mattermost.Enabled {
+			return c, nil
+		} else {
+			return c, err
+		}
 	}
 
 	b, err = ioutil.ReadAll(accessConfigFile)
@@ -273,20 +311,50 @@
 		}
 	}
 	// Map right profile's value with config: For slack
-	for i, AccessBind := range c.Communications.Slack.Accessbindings {
-		c.Communications.Slack.Accessbindings[i].ProfileValue, err = profiles.getProfile(AccessBind.ProfileName)
+	if c.Communications.Slack.Enabled {
+		for i, accessBind := range c.Communications.Slack.AccessBindings {
+			c.Communications.Slack.AccessBindings[i].ProfileValue, err = profiles.getProfile(accessBind.ProfileName)
+			if err != nil {
+				return c, err
+			}
+		}
+	}
+
+	// Map right profile's value with config: For mattermost
+	if c.Communications.Mattermost.Enabled {
+		for i, accessBind := range c.Communications.Mattermost.AccessBindings {
+			c.Communications.Mattermost.AccessBindings[i].ProfileValue, err = profiles.getProfile(accessBind.ProfileName)
+			if err != nil {
+				return c, err
+			}
+		}
+	}
+
+	return c, nil
+}
+
+// GetAllProfiles returns All profiles specified in accessConfigFile
+func GetAllProfiles() (*AllProfiles, error) {
+	profiles := &AllProfiles{}
+	configPath := os.Getenv("CONFIG_PATH")
+	accessConfigFilePath := filepath.Join(configPath, AccessConfigFileName)
+	accessConfigFile, err := os.Open(accessConfigFilePath)
+	defer accessConfigFile.Close()
+	if err != nil {
+		log.Infof("AccessConfig file not found")
+		return profiles, err
+	}
+
+	b, err := ioutil.ReadAll(accessConfigFile)
+	if err != nil {
+		return profiles, err
+	}
+	if len(b) != 0 {
+		err = yaml.Unmarshal(b, profiles)
 		if err != nil {
-			return c, err
-		}
-	}
-
-	// Map right profile's value with config: For mattermost
-	for i, AccessBind := range c.Communications.Mattermost.Accessbindings {
-		c.Communications.Mattermost.Accessbindings[i].ProfileValue, err = profiles.getProfile(AccessBind.ProfileName)
-		if err != nil {
-			return c, err
-		}
-	}
-
-	return c, nil
+			return profiles, err
+		}
+		return profiles, nil
+	}
+	return profiles, err
 }